--- conflicted
+++ resolved
@@ -1,4 +1,3 @@
-<<<<<<< HEAD
 import os, sys
 sys.path.append(os.path.join(os.path.dirname(__file__),".."))
 import matplotlib.pyplot as plt
@@ -10,165 +9,74 @@
 import tomht.helpFunctions as hpf
 from tomht.stateSpace.pv import*
 
-def runSimulation():
-	seed = 5446
-	nTargets = 4
-	p0 = Position(1,1)
-	radarRange = 10.0 #meters
-	maxSpeed = 2 #meters/second
-	initialTargets = sim.generateInitialTargets(seed,nTargets,p0, radarRange, maxSpeed)
-	initialTargets[3].state[3] 		*= -1
-	initialTargets[3].state[2:4] 	*= 0.3
-	initialTargets[1].state[2:4] 	*= 1.5
-	initialTargets[1].state[2] 		*= -1.5
-	initialTargets[1].state[2:4] 	*= 1.05
-	print("Initial targets:")
-	print(*initialTargets, sep='\n', end = "\n\n")
+seed = 5446
+nTargets = 4
+p0 = Position(1,1)
+radarRange = 10.0 #meters
+maxSpeed = 2 #meters/second
+initialTargets = sim.generateInitialTargets(seed,nTargets,p0, radarRange, maxSpeed)
+initialTargets[3].state[3] 		*= -1
+initialTargets[3].state[2:4] 	*= 0.3
+initialTargets[1].state[2:4] 	*= 1.5
+initialTargets[1].state[2] 		*= -1.5
+initialTargets[1].state[2:4] 	*= 1.05
+print("Initial targets:")
+print(*initialTargets, sep='\n', end = "\n\n")
 
-	nScans = 4
-	timeStep = 1.0
-	lambda_phi 	= 2e-4					#Expected number of false measurements per unit 
-										# volume of the measurement space per scan
-	lambda_nu 	= 0.0001				#Expected number of new targets per unit volume 
-										# of the measurement space per scan
-	P_d 		= 0.8					#Probability of detection
-	sigma 		= 3						#Need to be changed to conficence
-	N 		 	= 5						#Number of  timesteps to tail (N-scan)
-	# solver  	= pulp.CPLEX_CMD(None, 0,1,0,[],0.05)
-	# solver  	= pulp.GLPK_CMD(None, 0,1,0,[])
-	# solver  	= pulp.PULP_CBC_CMD()
-	# solver  	= pulp.SYMPHONY()		#Not implementet in PuLP yet
-	# solver  	= pulp.GUROBI_CMD(None, 0,1,0,[])
-	# solver  	= pulp.XPRESS()			#Need licence
-
-	simList = sim.simulateTargets(seed, initialTargets, nScans, timeStep, Phi(timeStep), Q(timeStep), Gamma)
-
-	print("Sim list:")
-	print(*simList, sep = "\n", end = "\n\n")
-
-	scanList = sim.simulateScans(seed, simList, C, R, False, lambda_phi,radarRange, p0)
-	#solvers: CPLEX, GLPK, CBC, GUROBI
-	tracker = tomht.Tracker(Phi, C, Gamma, P_d, P0, R, Q, lambda_phi, lambda_nu, sigma, N, "CPLEX", logTime = True)
-
-	# print("Scan list:")
-	# print(*scanList, sep = "\n", end = "\n\n")
-
-	for initialTarget in initialTargets:
-	 	tracker.initiateTarget(initialTarget)
-	 	# target.plotInitial(len(self.__targetList__)-1)
-
-	for scanIndex, measurementList in enumerate(scanList):
-		# print("#"*150)
-		tracker.addMeasurementList(measurementList)
-	print("#"*150)
+nScans = 6
+timeStep = 1.0
+lambda_phi 	= 2e-4					#Expected number of false measurements per unit 
+									# volume of the measurement space per scan
+lambda_nu 	= 0.0001				#Expected number of new targets per unit volume 
+									# of the measurement space per scan
+P_d 		= 0.8					#Probability of detection
+sigma 		= 3						#Need to be changed to conficence
+N 		 	= 5						#Number of  timesteps to tail (N-scan)
+solver  	= pulp.CPLEX_CMD(None, 0,1,0,[],0.05)
+# solver  	= pulp.GLPK_CMD(None, 0,1,0,[])
+# solver  	= pulp.PULP_CBC_CMD()
+# solver  	= pulp.SYMPHONY()		#Not implementet in PuLP yet
+# solver  	= pulp.GUROBI_CMD(None, 0,1,0,[])
+# solver  	= pulp.XPRESS()			#Need licence
 
 
-	# hpf.printTargetList(tracker.__targetList__)
-	association = hpf.backtrackMeasurementsIndices(tracker.__trackNodes__)
-	print("Association",*association, sep = "\n")
+simList = sim.simulateTargets(seed, initialTargets, nScans, timeStep, Phi(timeStep), Q(timeStep), Gamma)
 
-	fig1 = plt.figure(num=1, figsize = (9,9), dpi=100)
-	hpf.plotRadarOutline(p0, radarRange)
-	# hpf.plotVelocityArrowFromNode(tracker.__trackNodes__,2)
-	# hpf.plotValidationRegionFromNodes(tracker.__trackNodes__,sigma, 1)
-	# hpf.plotValidationRegionFromForest(tracker.__targetList__, sigma, 1)
-	# hpf.plotMeasurementsFromForest(tracker.__targetList__, real = True, dummy = True)
-	# hpf.plotMeasurementsFromList(tracker.__scanHistory__)
-	# hpf.plotMeasurementsFromNodes(trackNodes)
-	# hpf.plotHypothesesTrack(tracker.__targetList__)
-	# hpf.plotActiveTrack(trackNodes)
-	plt.axis("equal")
-	plt.xlim((p0.x-radarRange*1.05, p0.x + radarRange*1.05))
-	plt.ylim((p0.y-radarRange*1.05, p0.y + radarRange*1.05))
-	# plt.show()
+print("Sim list:")
+print(*simList, sep = "\n", end = "\n\n")
 
-if __name__ == '__main__':
-	runSimulation()
-=======
-import os, sys
-sys.path.append(os.path.join(os.path.dirname(__file__),".."))
-import matplotlib.pyplot as plt
-import numpy as np
-import pulp
-import tomht
-from tomht.classDefinitions import Position
-import tomht.radarSimulator as sim
-import tomht.helpFunctions as hpf
-from tomht.stateSpace.pv import*
+scanList = sim.simulateScans(seed, simList, C, R, False, lambda_phi,radarRange, p0)
 
-def runSimulation():
-	seed = 5446
-	nTargets = 4
-	p0 = Position(1,1)
-	radarRange = 10.0 #meters
-	maxSpeed = 2 #meters/second
-	initialTargets = sim.generateInitialTargets(seed,nTargets,p0, radarRange, maxSpeed)
-	initialTargets[3].state[3] 		*= -1
-	initialTargets[3].state[2:4] 	*= 0.3
-	initialTargets[1].state[2:4] 	*= 1.5
-	initialTargets[1].state[2] 		*= -1.5
-	initialTargets[1].state[2:4] 	*= 1.05
-	print("Initial targets:")
-	print(*initialTargets, sep='\n', end = "\n\n")
+tracker = tomht.Tracker(Phi, C, Gamma, P_d, P0, R, Q, lambda_phi, lambda_nu, sigma, N, solver)
 
-	nScans = 4
-	timeStep = 1.0
-	lambda_phi 	= 2e-4					#Expected number of false measurements per unit 
-										# volume of the measurement space per scan
-	lambda_nu 	= 0.0001				#Expected number of new targets per unit volume 
-										# of the measurement space per scan
-	P_d 		= 0.8					#Probability of detection
-	sigma 		= 3						#Need to be changed to conficence
-	N 		 	= 5						#Number of  timesteps to tail (N-scan)
-	# solver  	= pulp.CPLEX_CMD(None, 0,1,0,[],0.05)
-	# solver  	= pulp.GLPK_CMD(None, 0,1,0,[])
-	# solver  	= pulp.PULP_CBC_CMD()
-	# solver  	= pulp.SYMPHONY()		#Not implementet in PuLP yet
-	# solver  	= pulp.GUROBI_CMD(None, 0,1,0,[])
-	# solver  	= pulp.XPRESS()			#Need licence
+# print("Scan list:")
+# print(*scanList, sep = "\n", end = "\n\n")
 
-	simList = sim.simulateTargets(seed, initialTargets, nScans, timeStep, Phi(timeStep), Q(timeStep), Gamma)
+for initialTarget in initialTargets:
+ 	tracker.initiateTarget(initialTarget)
 
-	print("Sim list:")
-	print(*simList, sep = "\n", end = "\n\n")
-
-	scanList = sim.simulateScans(seed, simList, C, R, False, lambda_phi,radarRange, p0)
-	#solvers: CPLEX, GLPK, CBC, GUROBI
-	tracker = tomht.Tracker(Phi, C, Gamma, P_d, P0, R, Q, lambda_phi, lambda_nu, sigma, N, "CPLEX", logTime = True)
-
-	# print("Scan list:")
-	# print(*scanList, sep = "\n", end = "\n\n")
-
-	for initialTarget in initialTargets:
-	 	tracker.initiateTarget(initialTarget)
-	 	# target.plotInitial(len(self.__targetList__)-1)
-
-	for scanIndex, measurementList in enumerate(scanList):
-		# print("#"*150)
-		tracker.addMeasurementList(measurementList)
+for scanIndex, measurementList in enumerate(scanList):
 	print("#"*150)
+	trackNodes = tracker.addMeasurementList(measurementList)
+print("#"*150)
 
 
-	# hpf.printTargetList(tracker.__targetList__)
-	association = hpf.backtrackMeasurementsIndices(tracker.__trackNodes__)
-	print("Association",*association, sep = "\n")
+# hpf.printTargetList(tracker.__targetList__)
+association = hpf.backtrackMeasurementsIndices(trackNodes)
+print("Association",*association, sep = "\n")
 
-	fig1 = plt.figure(num=1, figsize = (9,9), dpi=100)
-	hpf.plotRadarOutline(p0, radarRange)
-	# hpf.plotVelocityArrowFromNode(tracker.__trackNodes__,2)
-	# hpf.plotValidationRegionFromNodes(tracker.__trackNodes__,sigma, 1)
-	# hpf.plotValidationRegionFromForest(tracker.__targetList__, sigma, 1)
-	# hpf.plotMeasurementsFromForest(tracker.__targetList__, real = True, dummy = True)
-	# hpf.plotMeasurementsFromList(tracker.__scanHistory__)
-	# hpf.plotMeasurementsFromNodes(trackNodes)
-	# hpf.plotHypothesesTrack(tracker.__targetList__)
-	# hpf.plotActiveTrack(trackNodes)
-	plt.axis("equal")
-	plt.xlim((p0.x-radarRange*1.05, p0.x + radarRange*1.05))
-	plt.ylim((p0.y-radarRange*1.05, p0.y + radarRange*1.05))
-	# plt.show()
-
-if __name__ == '__main__':
-	runSimulation()
->>>>>>> bdc85426
-	print("Done :)")+fig1 = plt.figure(num=1, figsize = (9,9), dpi=100)
+hpf.plotRadarOutline(p0, radarRange)
+# hpf.plotVelocityArrowFromNode(trackNodes,2)
+# hpf.plotValidationRegionFromNodes(trackNodes,sigma, 1)
+# hpf.plotValidationRegionFromForest(tracker.__targetList__, sigma, 1)
+hpf.plotMeasurementsFromForest(tracker.__targetList__, real = True, dummy = True)
+# hpf.plotMeasurementsFromList(tracker.__scanHistory__)
+# hpf.plotMeasurementsFromNodes(trackNodes)
+# hpf.plotHypothesesTrack(tracker.__targetList__)
+hpf.plotActiveTrack(trackNodes)
+plt.axis("equal")
+plt.xlim((p0.x-radarRange*1.05, p0.x + radarRange*1.05))
+plt.ylim((p0.y-radarRange*1.05, p0.y + radarRange*1.05))
+# plt.show()
+print("Done :)")