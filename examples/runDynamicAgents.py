import os
import sys
import signal 
import time
import functools
import pulp
import argparse
import tomht
import tomht.radarSimulator as radarSimulator
import tomht.helpFunctions as hpf
import tomht.stateSpace.pv as model
import xml.etree.ElementTree as ET
import multiprocessing as mp 
import simSettings as sim

def runSimulation(simList, initialTargets, lambda_phi,lambda_nu,radarRange,p0,P_d,N,solver, i):
	try:
		seed = 5446 + i
		scanList = radarSimulator.simulateScans(seed, simList, model.C, model.R(model.sigmaR_true), lambda_phi,radarRange, p0, P_d = P_d, shuffle = True)
		tracker = tomht.Tracker(model.Phi, model.C, model.Gamma, P_d, model.P0, model.R(), model.Q, lambda_phi, lambda_nu, sim.eta2, model.sigmaR_tracker, N, solver, logTime = True)
		for initialTarget in initialTargets:
		 	tracker.initiateTarget(initialTarget)

		covConsistenceList = []
		tic = time.clock()
		for scanIndex, measurementList in enumerate(scanList):
			covConsistenceList.append( tracker.addMeasurementList(measurementList, trueState = simList[scanIndex], multiThread = False) )
		toc = time.clock()-tic
		trackList = hpf.backtrackNodePositions(tracker.__trackNodes__, debug = True)
		if any ( len(track)-1 != len(simList) for track in trackList):
			print(",",end = "", flush = True)
		else: 
			print(".",end = "", flush = True)
		return {'i':i, 
				'seed':seed, 
				'trackList':trackList, 
				'time':toc, 
				'runetimeLog':tracker.getRuntimeAverage(), 
				'covConsistence': covConsistenceList
				}
	except pulp.solvers.PulpSolverError:
		print("/",end = "", flush = True)
		return 

def simulateFile(simList, loadLocation, fileString, solver, lambda_phi, P_d, N, radarRange,p0,initialTargets, **kwargs):
	savefilePath = (os.path.join(loadLocation,os.path.splitext(fileString)[0],"results",os.path.splitext(fileString)[0])
					+"["
					+solver.upper()
					+",Pd="+str(P_d)
					+",N="+str(N)
					+",lPhi="+'{:7.5f}'.format(lambda_phi)
					+"]"
					+".xml")
	printFile = (	'{:43s}'.format(os.path.splitext(fileString)[0])
					+'{:6s}'.format(solver)
					+", P_d="+str(P_d)
					+", N="+str(N)
					+", lPhi="+'{:5.0e}'.format(lambda_phi)
					)
	if (not os.path.isfile(savefilePath)) or kwargs.get("F",False):
		nMonteCarlo = kwargs.get("i",sim.nMonteCarlo)
		root = ET.Element("Simulations",
							lambda_nu = '{:.3e}'.format(sim.lambda_nu), 
							eta2 = '{:.2f}'.format(sim.eta2), 
							radarRange = '{:.3e}'.format(radarRange), 
							p0 = repr(p0),
							nMonteCarlo = str(nMonteCarlo),
							initialTargets = repr(initialTargets)
							)
		print("Simulating: ",printFile, end = "", flush = True)
		runStart = time.time()
		simLog = 0.0
		results = pool.map(functools.partial(runSimulation,simList,initialTargets,lambda_phi,sim.lambda_nu,radarRange,p0,P_d,N,solver),range(nMonteCarlo))
		for res in results:
			if res is not None:
				simLog += res['time']
				ET.SubElement( root, "Simulation", 
								i 				= repr(res.get('i')),
								seed 			= repr(res.get('seed')), 
								totalSimTime 	= '{:.3}'.format((res.get('time'))), 
								runtimeLog 		= res.get('runetimeLog'), 
								covConsistence 	= [['{:.3e}'.format(v) for v in row] for row in res.get('covConsistence',[[]])],
								).text 			= repr(res.get('trackList'))
		print('@{0:5.1f}sec ({1:.1f} sec)'.format(time.time()-runStart, simLog))
		tree = ET.ElementTree(root)
		if not os.path.exists(os.path.dirname(savefilePath)):
			os.makedirs(os.path.dirname(savefilePath))
		tree.write(savefilePath)
	else:
		print("Jumped:     ",printFile, flush = True)

def runDynamicAgents(pool, **kwargs):
	for solver in sim.solvers:
		print('{:6s}'.format(solver),hpf.solverIsAvailable(solver))
	for fileString in sim.files:
		filePath = os.path.join(sim.loadLocation,os.path.splitext(fileString)[0],fileString)
		(initialTargets, simList) = radarSimulator.importFromFile(filePath)
		(p0, radarRange) = radarSimulator.findCenterPositionAndRange(simList)
		for solver in sim.solvers:
			if not hpf.solverIsAvailable(solver):
				print("Checking solver",solver,": Failed")
				continue
			for P_d in sim.PdList:
				for N in sim.NList:
					for lambda_phi in sim.lambdaPhiList:
						simulateFile(simList, sim.loadLocation, fileString, solver, lambda_phi, P_d, N, radarRange,p0,initialTargets, **kwargs)

def initWorker():
    signal.signal(signal.SIGINT, signal.SIG_IGN)

if __name__ == '__main__':
	os.chdir(os.path.dirname(os.path.abspath(__file__)))
	parser = argparse.ArgumentParser(description = "Run MHT tracker simulations", argument_default=argparse.SUPPRESS)
	parser.add_argument('-F', help = "Force overwrite of files", action = 'store_true')
	parser.add_argument('-i', help = "Number of simulations", type = int)
	parser.add_argument('-c', help = "Number of cores to use",type = int)
	args = vars(parser.parse_args())
	print(args)
	tic = time.clock()
	try:
<<<<<<< HEAD
		argv = sys.argv[1:]
		nIterations = None
		try:
			opts, args = getopt.getopt(argv,"i:",["n="])
		except getopt.GetoptError:
			pass
		for opt, arg in opts:
			if opt == "-i":
				nIterations = int(arg)
		print("Using", os.cpu_count(), "workers")
		pool = mp.Pool(os.cpu_count(),initWorker)
		if nIterations is not None:
			runDynamicAgents(pool, nMonteCarlo = nIterations)
		else:
			runDynamicAgents(pool)
=======
		pool = mp.Pool(args.get("c",os.cpu_count()),initWorker)
		runDynamicAgents(pool, **args)
>>>>>>> c98e510c
	except KeyboardInterrupt:
		pool.terminate()
		pool.join()
		print("Terminated", time.ctime())
	else:
		pool.close()
		pool.join()
		print("Finished(",round(time.clock()-tic,1),"sec )@", time.ctime())<|MERGE_RESOLUTION|>--- conflicted
+++ resolved
@@ -118,7 +118,6 @@
 	print(args)
 	tic = time.clock()
 	try:
-<<<<<<< HEAD
 		argv = sys.argv[1:]
 		nIterations = None
 		try:
@@ -134,10 +133,6 @@
 			runDynamicAgents(pool, nMonteCarlo = nIterations)
 		else:
 			runDynamicAgents(pool)
-=======
-		pool = mp.Pool(args.get("c",os.cpu_count()),initWorker)
-		runDynamicAgents(pool, **args)
->>>>>>> c98e510c
 	except KeyboardInterrupt:
 		pool.terminate()
 		pool.join()
