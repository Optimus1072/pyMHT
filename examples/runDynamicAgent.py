#!/usr/bin/env python3
import os
import sys
import signal 
import time
import functools
import pulp
import argparse
import numpy as np

import xml.etree.ElementTree as ET
import multiprocessing as mp 
import matplotlib.pyplot as plt

import tomht
import tomht.radarSimulator as sim
import tomht.helpFunctions as hpf
import tomht.stateSpace.pv as model
from simSettings import *

def runDynamicAgent(fileString,solver,P_d, N, lambda_phi,**kwargs):
	filePath = os.path.join(loadLocation,os.path.splitext(fileString)[0],fileString)
	(initialTargets, simList) = sim.importFromFile(filePath)
	(p0, radarRange) = sim.findCenterPositionAndRange(simList)
	printFile = (	'{:43s}'.format(os.path.splitext(fileString)[0])
					+'{:6s}'.format(solver)
					+", P_d="+str(P_d)
					+", N="+str(N)
					+", lPhi="+'{:5.0e}'.format(lambda_phi)
					)

	print( "Simulating: ", printFile, sep = " ", flush = True)
	
	simLog = 0.0
	
	seed = 5446 + kwargs.get("i",0)
	scanList = sim.simulateScans(seed, simList, model.C, model.R(model.sigmaR_true), lambda_phi,radarRange, p0, P_d = P_d, shuffle = False)
	tracker = tomht.Tracker(model.Phi, model.C, model.Gamma, P_d, model.P0, model.R(), model.Q, lambda_phi, lambda_nu, eta2, N, solver, realTime = True)
	for initialTarget in initialTargets:
	 	tracker.initiateTarget(initialTarget)

	if "t" in kwargs:
		plt.figure(num=1, figsize = (9,9), dpi=100)
		plt.axis("equal")
		plt.xlim((p0.x-radarRange*1.05, p0.x + radarRange*1.05))
		plt.ylim((p0.y-radarRange*1.05, p0.y + radarRange*1.05))
		plt.ion()
		timestep = kwargs.get("t")

	runStart = time.time()
	try:
		for scanIndex, measurementList in enumerate(scanList):
			tracker.addMeasurementList(measurementList, trueState = simList[scanIndex])
			if scanIndex == kwargs.get("k",1e15):
				break

			if "t" in kwargs:
				plt.cla()
				hpf.plotRadarOutline(p0, radarRange, center = False)
				tracker.plotInitialTargets()
				plt.show(block = False)
				tracker.plotValidationRegionFromTracks()
				tracker.plotScan()
				tracker.plotMeasurementsFromRoot(real = True, dummy = True,labels = False)
				tracker.plotHypothesesTrack()
				tracker.plotActiveTracks()
				hpf.plotTrueTrack(simList)
				plt.axis("equal")
				plt.xlim((p0.x-radarRange*1.05, p0.x + radarRange*1.05))
				plt.ylim((p0.y-radarRange*1.05, p0.y + radarRange*1.05))
				plt.pause(kwargs["t"])

	except ValueError as e:
		tracker.printTargetList()
		print(e)
		raise
<<<<<<< HEAD

	runEnd = time.time()
	runTime = runEnd - runStart
	print("Simulation took:",round(runTime,1),"seconds")
=======
	runEnd = time.time()
	if not "t" in kwargs:
		runTime = runEnd-runStart
		print("Run time:", round(runTime,1), "sec")
		

>>>>>>> 0a377991
	trackList = hpf.backtrackNodePositions(tracker.__trackNodes__, debug = True)
	association = hpf.backtrackMeasurementsIndices(tracker.__trackNodes__)
	#print("Association",*association, sep = "\n")
	
	plt.clf()
	hpf.plotRadarOutline(p0, radarRange, center = False)
	hpf.plotTrueTrack(simList)
	tracker.plotInitialTargets()
	tracker.plotVelocityArrowForTrack()
	# tracker.plotValidationRegionFromRoot()
	# tracker.plotValidationRegionFromTracks()
	# tracker.plotMeasurementsFromRoot(dummy = True)
	tracker.plotMeasurementsFromTracks(labels = False, dummy = True)
	# tracker.plotHypothesesTrack()
	tracker.plotActiveTracks()
	plt.axis("equal")
	plt.xlim((p0.x-radarRange*1.05, p0.x + radarRange*1.05))
	plt.ylim((p0.y-radarRange*1.05, p0.y + radarRange*1.05))
	plt.show(block = True)

if __name__ == '__main__':
	os.chdir(os.path.dirname(os.path.abspath(__file__)))

	parser = argparse.ArgumentParser(description = "Run MHT tracker simulation", argument_default=argparse.SUPPRESS)
	parser.add_argument('f', help = "File number to solve", type = int)
	parser.add_argument('s', help = "Solver for ILP problem")
	parser.add_argument('p', help = "Probability of detection",type = float)
	parser.add_argument('n', help = "Number of steps to keep history", type = int)
	parser.add_argument('l', help = "Lambda_Phi value (noise)", type = float)
	parser.add_argument('-i',help = "Random iteration selector", type = int) 
	parser.add_argument('-t',help = "Step through the simulation", type = float )
	parser.add_argument('-k',help = "Measurement number to stop at", type = int )
	args = vars(parser.parse_args())
	print(args)
	runDynamicAgent(simFiles[args.get('f')],args.get('s'),args.get('p'),args.get('n'),args.get('l'), **args)<|MERGE_RESOLUTION|>--- conflicted
+++ resolved
@@ -74,19 +74,13 @@
 		tracker.printTargetList()
 		print(e)
 		raise
-<<<<<<< HEAD
 
-	runEnd = time.time()
-	runTime = runEnd - runStart
-	print("Simulation took:",round(runTime,1),"seconds")
-=======
 	runEnd = time.time()
 	if not "t" in kwargs:
 		runTime = runEnd-runStart
 		print("Run time:", round(runTime,1), "sec")
 		
 
->>>>>>> 0a377991
 	trackList = hpf.backtrackNodePositions(tracker.__trackNodes__, debug = True)
 	association = hpf.backtrackMeasurementsIndices(tracker.__trackNodes__)
 	#print("Association",*association, sep = "\n")
