--- conflicted
+++ resolved
@@ -1,4 +1,3 @@
-<<<<<<< HEAD
 import numpy as np
 from classDefinitions import *
 import time
@@ -18,17 +17,10 @@
 			print("Invalid arguments to SimTarget")
 
 	def __str__(self):
-		return (repr(self.Position())+" "+
-				repr(self.Velocity()) )
+		return (repr(Position(self.state[0],self.state[1]))+" "+
+				repr(Velocity(self.state[2],self.state[3])) )
 
-	def __repr__(self):
-		return '({:.3e},{:.3e},{:.3e},{:.3e})'.format(*self.state)
-
-	def Position(self):
-		return Position(self.state[0],self.state[1])
-
-	def Velocity(self):
-		return Velocity(self.state[2],self.state[3])
+	__repr__ = __str__
 
 	def calculateNextState(self, timeStep, Phi, Q, Gamma):
 		w = np.random.multivariate_normal(np.zeros(2), Q)
@@ -74,7 +66,7 @@
 	np.random.seed(randomSeed)
 	area = np.pi * np.power(rRange,2)
 	nClutter = int(np.floor(lambda_phi * area))
-	#print("nClutter",nClutter)
+	print("nClutter",nClutter)
 	scanList = []
 	for scan in simList:
 		measurementList = MeasurementList(scan[0].time)
@@ -150,158 +142,4 @@
 	angleRAD = np.deg2rad(angleDEG)
 	x = distance * np.cos(angleRAD)
 	y = distance * np.sin(angleRAD)
-	return [x,y]
-=======
-import numpy as np
-from classDefinitions import *
-import time
-
-class SimTarget:
-	def __init__(self, *args, **kwargs):
-		p = kwargs.get('position')
-		v = kwargs.get('velocity')
-		t = kwargs.get('time')
-		if p and v and t is not None:
-			self.state = np.array([p.x,p.y,v.x,v.y])
-			self.time = t
-		elif len(args) == 2:
-			self.state = args[0]
-			self.time  = args[1]
-		else:
-			print("Invalid arguments to SimTarget")
-
-	def __str__(self):
-		return (repr(self.Position())+" "+
-				repr(self.Velocity()) )
-
-	def __repr__(self):
-		return '({:.3e},{:.3e},{:.3e},{:.3e})'.format(*self.state)
-
-	def Position(self):
-		return Position(self.state[0],self.state[1])
-
-	def Velocity(self):
-		return Velocity(self.state[2],self.state[3])
-
-	def calculateNextState(self, timeStep, Phi, Q, Gamma):
-		w = np.random.multivariate_normal(np.zeros(2), Q)
-		nextState = Phi.dot(self.state) + Gamma.dot(w.T)
-		return SimTarget(nextState, self.time + timeStep)
-
-	def positionWithNoiseAndLoss(self, H,  R, P_d = 1, p0 = None, radarRange = None):
-		if np.random.uniform() < P_d:
-			v = np.random.multivariate_normal(np.zeros(2), R)
-			state = H.dot(self.state) + v
-			return Position(state[0], state[1])
-		else:
-			return _generateClutter(p0,radarRange)
-
-def generateInitialTargets(randomSeed, numOfTargets, centerPosition, radarRange, maxSpeed):
-	np.random.seed(randomSeed)
-	initialTime = time.time()
-	initialList = []
-	for targetIndex in range(numOfTargets):
-		heading = np.random.uniform(0,360)
-		distance= np.random.uniform(0,radarRange*0.8)
-		px,py 	= _pol2cart(heading,distance)
-		P0 		= centerPosition + Position(px,py)
-		heading = np.random.uniform(0,360)
-		speed 	= np.random.uniform(maxSpeed*0.2, maxSpeed)
-		vx, vy 	= _pol2cart(heading, speed)
-		V0 		= Velocity(vx,vy)
-		target 	= SimTarget(np.array([px,py,vx,vy]),initialTime)
-		initialList.append(target)
-	return initialList
-
-def simulateTargets(randomSeed, initialTargets, numOfSteps, timeStep, Phi, Q, Gamma):
-	np.random.seed(randomSeed)
-	simList = []
-	simList.append(initialTargets)
-	for scan in range(numOfSteps):
-		targetList = [target.calculateNextState(timeStep, Phi, Q, Gamma) for target in simList[-1]]
-		simList.append(targetList)
-	simList.pop(0)
-	return simList
-
-def simulateScans(randomSeed, simList, H, R, shuffle = True, lambda_phi = None, rRange = None, p0 = None, P_d = 1):	
-	np.random.seed(randomSeed)
-	area = np.pi * np.power(rRange,2)
-	nClutter = int(np.floor(lambda_phi * area))
-	#print("nClutter",nClutter)
-	scanList = []
-	for scan in simList:
-		measurementList = MeasurementList(scan[0].time)
-		measurementList.measurements = [target.positionWithNoiseAndLoss(H, R, P_d, p0, rRange) for target in scan]
-		if (lambda_phi is not None) and (rRange is not None) and (p0 is not None):
-			for i in range(int(nClutter * np.random.normal(1,0.05))):
-				clutter = _generateClutter(p0, rRange)
-				measurementList.measurements.append( clutter)
-		scanList.append(measurementList)
-	if shuffle:
-		for measurementList in scanList:
-			np.random.shuffle(measurementList.measurements)
-	return scanList
-
-def importFromFile(filename, **kwargs):
-	startLine = kwargs.get('startLine', 0)
-	initialTime = time.time()
-	initialTargets = []
-	simList = []
-	firstPositions = None
-	firstTime = None
-	try:
-		f = open(filename,'r')
-	except:
-		print("Could not open the file:", filename)
-		raise
-	for lineIndex, line in enumerate(f):
-		lineIndex = lineIndex-startLine
-		elements = line.strip().split(',')
-		localTime = float(elements[0])
-		globalTime = initialTime + localTime
-		if lineIndex == 0:
-			firstTime = float(elements[0])
-			firstPositions = [Position(elements[i],elements[i+1]) for i in range(1,len(elements),2)]
-		elif lineIndex > 0:
-			if lineIndex == 1:
-				for i,initPos in enumerate(firstPositions):
-					initialTargets.append(
-				SimTarget(	time = firstTime,
-							position = initPos,
-							velocity = (Position(elements[2*i+1],elements[2*i+2])-initPos)*(1/(localTime-firstTime)) ))
-
-			if localTime.is_integer():
-				targetList = [SimTarget(time = localTime,
-										position = Position(elements[i],elements[i+1]),
-										velocity = Velocity(0,0)) for i in range(1,len(elements),2)]
-				simList.append( targetList )
-	return initialTargets, simList
-
-def findCenterPositionAndRange(simList):
-	xMin = float('Inf')
-	yMin = float('Inf')
-	xMax =-float('Inf')
-	yMax =-float('Inf')
-	for sim in simList:
-		for simTarget in sim:
-			xMin = simTarget.state[0] if simTarget.state[0] < xMin else xMin
-			yMin = simTarget.state[1] if simTarget.state[1] < yMin else yMin
-			xMax = simTarget.state[0] if simTarget.state[0] > xMax else xMax
-			yMax = simTarget.state[1] if simTarget.state[1] > yMax else yMax
-	p0 = Position( xMin+(xMax-xMin)/2 , yMin + (yMax-yMin)/2 )
-	R = max(xMax-xMin, yMax-yMin)
-	return p0,R
-
-def _generateClutter(centerPosition, radarRange):
-	heading = np.random.uniform(0,360)
-	distance= np.random.uniform(0,radarRange)
-	px,py 	= _pol2cart(heading,distance)
-	return centerPosition + Position(px,py)
-
-def _pol2cart(bearingDEG,distance):
-	angleDEG = 90 - bearingDEG
-	angleRAD = np.deg2rad(angleDEG)
-	x = distance * np.cos(angleRAD)
-	y = distance * np.sin(angleRAD)
-	return [x,y]
->>>>>>> bdc85426
+	return [x,y]