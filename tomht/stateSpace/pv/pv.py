<<<<<<< HEAD
import numpy as np

def Phi(T):
	return np.array([[1, 0, T, 0],
					[0, 1, 0, T],
					[0, 0, 1, 0],
					[0, 0, 0, 1]])
C 		= np.array([[1, 0, 0, 0],	#Also known as "H"
					[0, 1, 0, 0]])
H 		= C
Gamma 	= np.diag([1,1],-2)[:,0:2]	#Disturbance matrix (only velocity)
p 		= np.power(1e-2,1)			#Initial systen state variance
P0 		= np.diag([p,p,p,p])		#Initial state covariance
r		= np.power(4e-2,1)			#Measurement variance
q 		= np.power(4e-2,1)			#Velocity variance variance
R 		= np.eye(2) * r 			#Measurement/observation covariance
def Q(T):
	return np.eye(2) * q * T 		#Transition/system covariance (process noise)
=======
import numpy as np

def Phi(T):
	return np.array([[1, 0, T, 0],
					[0, 1, 0, T],
					[0, 0, 1, 0],
					[0, 0, 0, 1]])
C 		= np.array([[1, 0, 0, 0],	#Also known as "H"
					[0, 1, 0, 0]])
H 		= C
Gamma 	= np.diag([1,1],-2)[:,0:2]	#Disturbance matrix (only velocity)
p 		= np.power(1e-2,1)			#Initial systen state variance
P0 		= np.diag([p,p,p,p])		#Initial state covariance
r		= np.power(4e-2,1)			#Measurement variance
q 		= np.power(4e-2,1)			#Velocity variance variance
R 		= np.eye(2) * r 			#Measurement/observation covariance
def Q(T):
	return np.eye(2) * q * T 		#Transition/system covariance (process noise)
>>>>>>> bdc85426
<|MERGE_RESOLUTION|>--- conflicted
+++ resolved
@@ -1,4 +1,3 @@
-<<<<<<< HEAD
 import numpy as np
 
 def Phi(T):
@@ -12,28 +11,8 @@
 Gamma 	= np.diag([1,1],-2)[:,0:2]	#Disturbance matrix (only velocity)
 p 		= np.power(1e-2,1)			#Initial systen state variance
 P0 		= np.diag([p,p,p,p])		#Initial state covariance
-r		= np.power(4e-2,1)			#Measurement variance
-q 		= np.power(4e-2,1)			#Velocity variance variance
+r		= np.power(1e-3,1)			#Measurement variance
+q 		= np.power(2e-2,1)			#Velocity variance variance
 R 		= np.eye(2) * r 			#Measurement/observation covariance
 def Q(T):
-	return np.eye(2) * q * T 		#Transition/system covariance (process noise)
-=======
-import numpy as np
-
-def Phi(T):
-	return np.array([[1, 0, T, 0],
-					[0, 1, 0, T],
-					[0, 0, 1, 0],
-					[0, 0, 0, 1]])
-C 		= np.array([[1, 0, 0, 0],	#Also known as "H"
-					[0, 1, 0, 0]])
-H 		= C
-Gamma 	= np.diag([1,1],-2)[:,0:2]	#Disturbance matrix (only velocity)
-p 		= np.power(1e-2,1)			#Initial systen state variance
-P0 		= np.diag([p,p,p,p])		#Initial state covariance
-r		= np.power(4e-2,1)			#Measurement variance
-q 		= np.power(4e-2,1)			#Velocity variance variance
-R 		= np.eye(2) * r 			#Measurement/observation covariance
-def Q(T):
-	return np.eye(2) * q * T 		#Transition/system covariance (process noise)
->>>>>>> bdc85426
+	return np.eye(2) * q * T 		#Transition/system covariance (process noise)