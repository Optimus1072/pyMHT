<<<<<<< HEAD
import numpy as np

class Position:
	def __init__(self,*args,**kwargs):
		x = kwargs.get('x')
		y = kwargs.get('y')
		if (x is not None)  and (y is not None):
			self.x = x
			self.y = y
		elif len(args) == 1:
			self.x = args[0][0]
			self.y = args[0][1]
		elif len(args) == 2:
			self.x = float(args[0])
			self.y = float(args[1])
		else:
			raise ValueError("Invalid arguments to Position")

	def __add__(self,other):
		return Position(self.x+other.x, self.y + other.y)
	
	def __str__(self):
		return 'Pos: ({: 9.2f},{: 9.2f})'.format(self.x, self.y)
	
	def __repr__(self):
		return '({:.3e},{:.3e})'.format(self.x, self.y)
	
	def toarray(self):
		return np.array([self.x,self.y])

	def __sub__(self,other):
		return Position(self.x-other.x, self.y-other.y)

	def __mul__(self, other):
		return Position(self.x * other, self.y * other)

	def __div__(self, other):
		return Position(self.x / other, self.y / other)

class Velocity:
	def __init__(self,*args,**kwargs):
		x = kwargs.get('x')
		y = kwargs.get('y')
		if (x is not None) and (y is not None):
			self.x = x
			self.y = y
		elif len(args) == 1:
			self.x = args[0][0]
			self.y = args[0][1]
		elif len(args) == 2:
			self.x = args[0]
			self.y = args[1]
		else:
			raise ValueError("Invalid arguments to Position")

	def __str__(self):
		return "("+'{: 6.2f}'.format(self.x)+","+'{: 6.2f}'.format(self.y)+")"

	def __repr__(self):
		return "Vel: " + str(self)

	def __mul__(self,other):
		return Velocity(self.x * other, self.y * other)

	def __div__(self,other):
		return Velocity(self.x / other, self.y / other)

	def toarray(self):
		return np.array([self.x,self.y])

class MeasurementList:
	def __init__(self, Time, measurements = []):
		self.time = Time
		self.measurements = measurements

	def add(self, measurement):
		self.measurements.append(measurement)

	def __str__(self):
		from time import gmtime, strftime
		timeString = strftime("%H:%M:%S", gmtime(self.time))
		return "Time: "+timeString+"\tMeasurements:\t"+repr(self.measurements)

	__repr__ = __str__

=======
import numpy as np

class Position:
	def __init__(self,*args,**kwargs):
		x = kwargs.get('x')
		y = kwargs.get('y')
		if (x is not None)  and (y is not None):
			self.x = x
			self.y = y
		elif len(args) == 1:
			self.x = args[0][0]
			self.y = args[0][1]
		elif len(args) == 2:
			self.x = float(args[0])
			self.y = float(args[1])
		else:
			raise ValueError("Invalid arguments to Position")

	def __add__(self,other):
		return Position(self.x+other.x, self.y + other.y)
	
	def __str__(self):
		return 'Pos: ({: 9.2f},{: 9.2f})'.format(self.x, self.y)
	
	def __repr__(self):
		return '({:.3e},{:.3e})'.format(self.x, self.y)
	
	def toarray(self):
		return np.array([self.x,self.y])

	def __sub__(self,other):
		return Position(self.x-other.x, self.y-other.y)

	def __mul__(self, other):
		return Position(self.x * other, self.y * other)

	def __div__(self, other):
		return Position(self.x / other, self.y / other)

class Velocity:
	def __init__(self,*args,**kwargs):
		x = kwargs.get('x')
		y = kwargs.get('y')
		if (x is not None) and (y is not None):
			self.x = x
			self.y = y
		elif len(args) == 1:
			self.x = args[0][0]
			self.y = args[0][1]
		elif len(args) == 2:
			self.x = args[0]
			self.y = args[1]
		else:
			raise ValueError("Invalid arguments to Position")

	def __str__(self):
		return "("+'{: 6.2f}'.format(self.x)+","+'{: 6.2f}'.format(self.y)+")"

	def __repr__(self):
		return "Vel: " + str(self)

	def __mul__(self,other):
		return Velocity(self.x * other, self.y * other)

	def __div__(self,other):
		return Velocity(self.x / other, self.y / other)

	def toarray(self):
		return np.array([self.x,self.y])

class MeasurementList:
	def __init__(self, Time, measurements = []):
		self.time = Time
		self.measurements = measurements

	def add(self, measurement):
		self.measurements.append(measurement)

	def __str__(self):
		from time import gmtime, strftime
		timeString = strftime("%H:%M:%S", gmtime(self.time))
		return "Time: "+timeString+"\tMeasurements:\t"+repr(self.measurements)

	__repr__ = __str__
>>>>>>> bdc85426
<|MERGE_RESOLUTION|>--- conflicted
+++ resolved
@@ -1,4 +1,3 @@
-<<<<<<< HEAD
 import numpy as np
 
 class Position:
@@ -21,11 +20,11 @@
 		return Position(self.x+other.x, self.y + other.y)
 	
 	def __str__(self):
-		return 'Pos: ({: 9.2f},{: 9.2f})'.format(self.x, self.y)
+		return "("+'{: 9.3f}'.format(self.x)+","+'{: 9.3f}'.format(self.y)+")"
 	
 	def __repr__(self):
-		return '({:.3e},{:.3e})'.format(self.x, self.y)
-	
+		return "Pos: " + str(self)
+
 	def toarray(self):
 		return np.array([self.x,self.y])
 
@@ -83,90 +82,3 @@
 		return "Time: "+timeString+"\tMeasurements:\t"+repr(self.measurements)
 
 	__repr__ = __str__
-
-=======
-import numpy as np
-
-class Position:
-	def __init__(self,*args,**kwargs):
-		x = kwargs.get('x')
-		y = kwargs.get('y')
-		if (x is not None)  and (y is not None):
-			self.x = x
-			self.y = y
-		elif len(args) == 1:
-			self.x = args[0][0]
-			self.y = args[0][1]
-		elif len(args) == 2:
-			self.x = float(args[0])
-			self.y = float(args[1])
-		else:
-			raise ValueError("Invalid arguments to Position")
-
-	def __add__(self,other):
-		return Position(self.x+other.x, self.y + other.y)
-	
-	def __str__(self):
-		return 'Pos: ({: 9.2f},{: 9.2f})'.format(self.x, self.y)
-	
-	def __repr__(self):
-		return '({:.3e},{:.3e})'.format(self.x, self.y)
-	
-	def toarray(self):
-		return np.array([self.x,self.y])
-
-	def __sub__(self,other):
-		return Position(self.x-other.x, self.y-other.y)
-
-	def __mul__(self, other):
-		return Position(self.x * other, self.y * other)
-
-	def __div__(self, other):
-		return Position(self.x / other, self.y / other)
-
-class Velocity:
-	def __init__(self,*args,**kwargs):
-		x = kwargs.get('x')
-		y = kwargs.get('y')
-		if (x is not None) and (y is not None):
-			self.x = x
-			self.y = y
-		elif len(args) == 1:
-			self.x = args[0][0]
-			self.y = args[0][1]
-		elif len(args) == 2:
-			self.x = args[0]
-			self.y = args[1]
-		else:
-			raise ValueError("Invalid arguments to Position")
-
-	def __str__(self):
-		return "("+'{: 6.2f}'.format(self.x)+","+'{: 6.2f}'.format(self.y)+")"
-
-	def __repr__(self):
-		return "Vel: " + str(self)
-
-	def __mul__(self,other):
-		return Velocity(self.x * other, self.y * other)
-
-	def __div__(self,other):
-		return Velocity(self.x / other, self.y / other)
-
-	def toarray(self):
-		return np.array([self.x,self.y])
-
-class MeasurementList:
-	def __init__(self, Time, measurements = []):
-		self.time = Time
-		self.measurements = measurements
-
-	def add(self, measurement):
-		self.measurements.append(measurement)
-
-	def __str__(self):
-		from time import gmtime, strftime
-		timeString = strftime("%H:%M:%S", gmtime(self.time))
-		return "Time: "+timeString+"\tMeasurements:\t"+repr(self.measurements)
-
-	__repr__ = __str__
->>>>>>> bdc85426
